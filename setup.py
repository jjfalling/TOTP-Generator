--- conflicted
+++ resolved
@@ -12,18 +12,8 @@
 DESCRIPTION = 'Utility that generates TOTP codes and stores the TOTP secrets in your system keyring.'
 URL = 'https://github.com/jjfalling/totp-generator'
 
-<<<<<<< HEAD
-# What packages are required for this module to be executed?
-REQUIRED = [
-    'keyring>=21.1.0,<22.0.0',
-    'keyrings.alt>=3.4,<4.0',
-    'onetimepass>=1.0.1,<1.1.0',
-    'pyperclip>=1.7.0,<1.8.0',
-]
-=======
 # What packages are required for this module to be executed? get this from the reqs file
 REQUIRED = [line.rstrip() for line in open(os.path.join(os.path.dirname(__file__), "requirements.txt"))]
->>>>>>> 488777fe
 
 TESTS_REQUIRED = ['pytest', 'pytest-cov>2.6', 'mock', 'wheel', 'codecov', 'pylint']
 
