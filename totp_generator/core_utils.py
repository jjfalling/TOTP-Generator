"""Core functions for Keyring TOTP Generator."""
# ****************************************************************************
# *   Keyring TOTP Generator                                                 *
# *                                                                          *
# *   Copyright (C) 2017-2020 by Jeremy Falling except where noted.          *
# *                                                                          *
# *   This program is free software: you can redistribute it and/or modify   *
# *   it under the terms of the GNU General Public License as published by   *
# *   the Free Software Foundation, either version 3 of the License, or      *
# *   (at your option) any later version.                                    *
# *                                                                          *
# *   This program is distributed in the hope that it will be useful,        *
# *   but WITHOUT ANY WARRANTY; without even the implied warranty of         *
# *   MERCHANTABILITY or FITNESS FOR A PARTICULAR PURPOSE.  See the          *
# *   GNU General Public License for more details.                           *
# *                                                                          *
# *   You should have received a copy of the GNU General Public License      *
# *   along with this program.  If not, see <http://www.gnu.org/licenses/>.  *
# ****************************************************************************

import codecs
import json
import logging
from getpass import getuser
from typing import Union

import keyring
import keyring.backend
<<<<<<< HEAD
import onetimepass
=======
import pyotp
>>>>>>> 488777fe

import totp_generator

# load logger before keyring to stop log notice on some platforms
LOGGER = logging.getLogger(__name__)

PROGNAME = totp_generator.__progname__
VERSION = totp_generator.__version__
SERVICE_NAME = 'totp_generator'


class KeyringTotpGenerator:
    """
    Keyring TOTP Generator Class.
    """

    def __init__(self, force_keyring: keyring.backend.KeyringBackend = None) -> None:
        """
        Init KeyringTotpGenerator object.
        :param force_keyring: Keyring backend object to use. Defaults to
                              None and is auto selected.
        :type force_keyring: keyring.backend.KeyringBackend
        """
        self.user = getuser()
        if force_keyring:
            keyring.set_keyring(force_keyring)
        self.creds = self.load_creds()

    def add_service(self, name: str, secret: str) -> bool:
        """
        Add a new service.
        :param name: Name of service
        :type name: str
        :param secret: Secret service token
        :type secret: str
        :return: True if adding service succeeded, otherwise False.
        :rtype: bool
        """
        if name in self.creds:
            LOGGER.error(
                'There is already a service with the name %s. Use the edit option to update this service.', name)
            return False

        self.creds[name] = dict()
        self.creds[name]['code'] = secret

        self.save_creds()
        return True

    def edit_service(self, old_name: str, new_name: str = None, secret: str = None) -> bool:
        """
        Edit an existing service.
        :param old_name: Current name of the service.
        :type old_name: str
        :param new_name: New name of the service. Do not set to leave
                         unchanged. Defaults to None.
        :type new_name: str
        :param secret:  New secret service token. Do not set to leave
                        unchanged. Defaults to None.
        :type secret: str
        :return: True if updated, otherwise False
        :rtype: bool
        """
        if new_name in self.creds:
            LOGGER.error(
                'There is already a service with the name %s.', new_name)
            return False

        if not secret and not new_name:
            LOGGER.warning('You provided no changes. Leaving service as-is.\n')
            return False

        if secret:
            self.creds[old_name]['code'] = secret

        if new_name:
            existing_data = self.creds[old_name]
            self.creds.pop(old_name, None)
            self.creds[new_name] = existing_data

        self.save_creds()
        return True

    def export_creds_to_file(self, file_name: str) -> bool:
        """
        Export all credentials from the keying to a plain text JSON
        file.
        :param file_name: File name to export data to, optionally
                          including path.
        :type file_name: str
        :return: True
        :rtype: bool
        """
        with open(file_name, 'wb') as file_handle:
            json.dump(self.creds, codecs.getwriter('utf-8')(file_handle), ensure_ascii=False)
        return True

    def get_services(self) -> list:
        """
        Get all service names from keyring.
        :return: All service names
        :rtype: list
        """
        services = []
        for key in sorted(self.creds):
            services.append(key)
        return services

    def get_totp_code(self, service: str) -> str:
        """
        Generate TOTP code for a specific service.
        :param service: Name of service
        :type service: str
        :return: String with six digits
        :rtype: str
        """
<<<<<<< HEAD
        # force six digits
=======
>>>>>>> 488777fe
        secret = self.creds[service]['code']
        # force six digits
        totp = pyotp.TOTP(secret)
        code = "%06d" % (int(totp.now()))
        return code

    def import_creds_from_file(self, file_name: str) -> bool:
        """
        Import credentials from file. This will override any existing
        services with the same name.
        :param file_name: File name to import, optionally including
                          path.
        :type file_name: str
        :return: True if import succeeded, otherwise False.
        :rtype: bool
        """
        try:
            file = open(file_name, 'r')
        except EnvironmentError as err:
            LOGGER.fatal("Error: opening dump file %s: %s", file_name, err)
            return False
        try:
            loaded_config = json.loads(file.read())
        except ValueError as err:
            LOGGER.fatal("Error: could not parse dump file. Ensure it is valid json: %s", err)
            return False

        self.creds.update(loaded_config)
        self.save_creds()
        return True

    def load_creds(self, init_new=True) -> Union[bool, dict]:
        """
        Load TOTP credentials from keyring.
        :param init_new:
        :type init_new: bool
        :return: Dict with credential service  data otherwise False
        :rtype: Union[bool, dict]
        """
        keyring_data = keyring.get_password(SERVICE_NAME, self.user)
        if not keyring_data:
            if init_new:
                # keyring does not exist, init a new one.
                return dict()

            return False

        # data found, parse json
        json_data = json.loads(keyring_data)
        return json_data

    def rm_service(self, service: str) -> bool:
        """
        Remove service by name from services data.
        :param service: Service name
        :type service: str
        :return: True
        :rtype: bool
        """
        self.creds.pop(service, None)
        self.save_creds()
        return True

    def save_creds(self) -> bool:
        """
        Save credentials to keyring.
        :return: True
        :rtype: bool
        """
        keyring.set_password(SERVICE_NAME, self.user, json.dumps(self.creds))
        return True<|MERGE_RESOLUTION|>--- conflicted
+++ resolved
@@ -26,11 +26,7 @@
 
 import keyring
 import keyring.backend
-<<<<<<< HEAD
-import onetimepass
-=======
 import pyotp
->>>>>>> 488777fe
 
 import totp_generator
 
@@ -147,10 +143,7 @@
         :return: String with six digits
         :rtype: str
         """
-<<<<<<< HEAD
         # force six digits
-=======
->>>>>>> 488777fe
         secret = self.creds[service]['code']
         # force six digits
         totp = pyotp.TOTP(secret)
